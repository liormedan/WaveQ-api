"""
🎵 WaveQ Audio Agent Library
Audio Processing Expert Agent for Language Models

This library acts as an intelligent intermediary between language models (like Gemini)
and the audio processing system, understanding natural language requests and converting
them to technical audio operations.
"""

import json
import re
import logging
from typing import Dict, List, Any, Optional, Tuple
from datetime import datetime
from pathlib import Path
import asyncio

# Configure logging
logging.basicConfig(level=logging.INFO)
logger = logging.getLogger(__name__)

class AudioAgent:
    """
    Intelligent Audio Processing Agent
    
    This agent understands natural language requests and converts them to
    technical audio processing operations that the system can execute.
    """
    
    def __init__(self):
        self.supported_operations = {
            # Basic Operations
            "trim": {
                "aliases": ["cut", "slice", "remove", "delete", "extract"],
                "description": "Trim audio to specific time range",
                "parameters": ["start_time", "end_time"],
                "examples": [
                    "cut from 30 seconds to 2 minutes",
                    "trim the first 10 seconds",
                    "remove everything after 5 minutes"
                ]
            },
            "normalize": {
                "aliases": ["balance", "level", "adjust volume", "fix levels"],
                "description": "Normalize audio levels to target dB",
                "parameters": ["target_db"],
                "examples": [
                    "normalize to -20 dB",
                    "balance the audio levels",
                    "fix the volume levels"
                ]
            },
            "fade_in": {
                "aliases": ["fade", "smooth start", "gradual start"],
                "description": "Apply fade in effect",
                "parameters": ["duration"],
                "examples": [
                    "add 2 second fade in",
                    "smooth the beginning",
                    "gradual start over 3 seconds"
                ]
            },
            "fade_out": {
                "aliases": ["fade end", "smooth end", "gradual end"],
                "description": "Apply fade out effect",
                "parameters": ["duration"],
                "examples": [
                    "add 1.5 second fade out",
                    "smooth the ending",
                    "gradual end over 2 seconds"
                ]
            },
            "change_speed": {
                "aliases": ["speed up", "slow down", "tempo", "pace"],
                "description": "Change audio playback speed",
                "parameters": ["speed_factor"],
                "examples": [
                    "speed up by 1.5x",
                    "slow down to 0.8x",
                    "make it 2x faster"
                ]
            },
            "change_pitch": {
                "aliases": ["pitch", "tune", "key", "note"],
                "description": "Change audio pitch",
                "parameters": ["pitch_steps"],
                "examples": [
                    "raise pitch by 2 semitones",
                    "lower pitch by 1 semitone",
                    "change to C major"
                ]
            },
            "add_reverb": {
                "aliases": ["reverb", "echo", "room", "space"],
                "description": "Add reverb effect",
                "parameters": ["room_size", "damping"],
                "examples": [
                    "add reverb with large room",
                    "add echo effect",
                    "make it sound like a cathedral"
                ]
            },
            "noise_reduction": {
                "aliases": ["remove noise", "clean", "filter", "denoise"],
                "description": "Reduce background noise",
                "parameters": ["strength"],
                "examples": [
                    "remove background noise",
                    "clean the audio",
                    "filter out static"
                ]
            },
            "equalize": {
                "aliases": ["eq", "equalizer", "bass", "treble", "balance"],
                "description": "Apply equalization",
                "parameters": ["low_gain", "mid_gain", "high_gain"],
                "examples": [
                    "boost the bass",
                    "reduce treble",
                    "balance the frequencies"
                ]
            },
            "compress": {
                "aliases": ["compression", "dynamic range", "squash"],
                "description": "Apply dynamic range compression",
                "parameters": ["threshold", "ratio", "attack", "release"],
                "examples": [
                    "compress the dynamic range",
                    "make quiet parts louder",
                    "squash the peaks"
                ]
            },
            "augment": {
                "aliases": [
                    "augment",
                    "augmentation",
                    "randomize",
                    "randomise",
                    "add noise",
                    "noise",
                    "pitch shift"
                ],
                "description": "Apply random audio augmentations like noise and pitch shift",
                "parameters": ["noise_level", "pitch_shift"],
                "examples": [
                    "augment with noise 5% and pitch up 2 semitones",
                    "add noise and random pitch shift",
                    "randomize the audio"
                ]
            },
            "merge": {
                "aliases": ["combine", "join", "concatenate", "add"],
                "description": "Merge multiple audio files",
                "parameters": ["additional_files"],
                "examples": [
                    "combine with background music",
                    "add sound effects",
                    "merge multiple recordings"
                ]
            },
            "split": {
                "aliases": ["divide", "separate", "segment", "cut into"],
                "description": "Split audio into segments",
                "parameters": ["segment_duration"],
                "examples": [
                    "split into 30 second segments",
                    "divide by chapters",
                    "cut into equal parts"
                ]
            },
            "convert_format": {
                "aliases": ["convert", "export", "save as", "format"],
                "description": "Convert to different audio format with optional bitrate, sample rate and channels",
                "parameters": ["target_format", "bitrate", "sample_rate", "channels"],
                "examples": [
                    "convert to MP3 at 128k",
                    "export as WAV with 44100 Hz",
                    "save as stereo FLAC"
                ]
            },
            "voice_activity_detection": {
                "aliases": [
                    "detect voice",
                    "voice activity",
                    "remove silence",
                    "trim silence",
                    "cut silence",
                    "silent parts",
                    "detect speech"
                ],
                "description": "Detect where speech occurs or remove silent sections",
                "parameters": ["remove_silence"],
                "examples": [
                    "detect where there is speech",
                    "remove silent parts",
                    "auto trim quiet sections"
                ]
            }
        }
        
        # Natural language patterns
        self.patterns = {
            "time": r"(\d+(?:\.\d+)?)\s*(?:seconds?|secs?|minutes?|mins?|hours?|hrs?)",
            "db": r"(-?\d+(?:\.\d+)?)\s*dB",
            "ratio": r"(\d+(?:\.\d+)?)x",
            "percentage": r"(\d+(?:\.\d+)?)\s*%",
            "semitone": r"(\d+)\s*semitones?",
            "quality": r"(low|medium|high)\s*quality",
            "format": r"(wav|mp3|flac|aac|ogg)"
        }
    
    def parse_natural_language(self, text: str) -> Dict[str, Any]:
        """
        Parse natural language request and convert to technical operations
        
        Args:
            text: Natural language request (e.g., "cut from 30 seconds to 2 minutes")
            
        Returns:
            Dictionary with parsed operations and parameters
        """
        text = text.lower().strip()
        logger.info(f"Parsing natural language request: {text}")
        
        # Initialize result
        result = {
            "operations": [],
            "confidence": 0.0,
            "parsed_text": text,
            "timestamp": datetime.now().isoformat()
        }
        
        # Try to identify operations
        identified_operations = []
        
        for operation, info in self.supported_operations.items():
            # Check main operation name
            if operation in text:
                identified_operations.append({
                    "operation": operation,
                    "parameters": self._extract_parameters(text, operation, info),
                    "confidence": 1.0,
                    "description": info["description"]
                })
                continue
            
            # Check aliases
            for alias in info["aliases"]:
                if alias in text:
                    identified_operations.append({
                        "operation": operation,
                        "parameters": self._extract_parameters(text, operation, info),
                        "confidence": 0.9,
                        "description": info["description"]
                    })
                    break
        
        # Sort by confidence
        identified_operations.sort(key=lambda x: x["confidence"], reverse=True)
        
        result["operations"] = identified_operations
        result["confidence"] = sum(op["confidence"] for op in identified_operations) / max(len(identified_operations), 1)
        
        logger.info(f"Parsed result: {json.dumps(result, indent=2)}")
        return result
    
    def _extract_parameters(self, text: str, operation: str, op_info: Dict) -> Dict[str, Any]:
        """Extract parameters for a specific operation from text"""
        parameters = {}
        
        if operation == "trim":
            # Extract time ranges
            time_matches = re.findall(self.patterns["time"], text)
            if len(time_matches) >= 2:
                parameters["start_time"] = float(time_matches[0])
                parameters["end_time"] = float(time_matches[1])
            elif len(time_matches) == 1:
                if "from" in text or "start" in text:
                    parameters["start_time"] = float(time_matches[0])
                elif "to" in text or "end" in text:
                    parameters["end_time"] = float(time_matches[0])
        
        elif operation == "normalize":
            # Extract dB level
            db_match = re.search(self.patterns["db"], text)
            if db_match:
                parameters["target_db"] = float(db_match.group(1))
            else:
                parameters["target_db"] = -20.0  # Default
        
        elif operation == "change_speed":
            # Extract speed factor
            ratio_match = re.search(self.patterns["ratio"], text)
            if ratio_match:
                speed = float(ratio_match.group(1))
                if "slow" in text or "down" in text:
                    speed = 1 / speed
                parameters["speed_factor"] = speed
            else:
                # Try to infer from text
                if "fast" in text or "speed up" in text:
                    parameters["speed_factor"] = 1.5
                elif "slow" in text or "slow down" in text:
                    parameters["speed_factor"] = 0.8
                else:
                    parameters["speed_factor"] = 1.0
        
        elif operation == "change_pitch":
            # Extract semitones
            semitone_match = re.search(self.patterns["semitone"], text)
            if semitone_match:
                steps = int(semitone_match.group(1))
                if "lower" in text or "down" in text:
                    steps = -steps
                parameters["pitch_steps"] = steps
            else:
                parameters["pitch_steps"] = 0
        
        elif operation in ["fade_in", "fade_out"]:
            # Extract duration
            time_match = re.search(self.patterns["time"], text)
            if time_match:
                parameters["duration"] = float(time_match.group(1))
            else:
                parameters["duration"] = 1.0  # Default 1 second

<<<<<<< HEAD
        elif operation == "voice_activity_detection":
            remove_phrases = [
                "remove silence",
                "trim silence",
                "cut silence",
                "silent parts",
            ]
            parameters["remove_silence"] = any(p in text for p in remove_phrases)
=======
        elif operation == "augment":
            perc_match = re.search(self.patterns["percentage"], text)
            if perc_match:
                parameters["noise_level"] = float(perc_match.group(1)) / 100.0
            else:
                noise_match = re.search(r"noise(?: level)?\s*(\d+(?:\.\d+)?)", text)
                if noise_match:
                    parameters["noise_level"] = float(noise_match.group(1))
                else:
                    parameters["noise_level"] = 0.02

            semitone_match = re.search(self.patterns["semitone"], text)
            if semitone_match:
                steps = int(semitone_match.group(1))
                if "lower" in text or "down" in text:
                    steps = -steps
                parameters["pitch_shift"] = steps
            else:
                parameters["pitch_shift"] = 0
>>>>>>> 1c2bccf1

        elif operation == "convert_format":
            # Extract format and quality
            format_match = re.search(self.patterns["format"], text)
            if format_match:
                parameters["target_format"] = format_match.group(1)
            else:
                parameters["target_format"] = "mp3"
            
            quality_match = re.search(self.patterns["quality"], text)
            if quality_match:
                parameters["quality"] = quality_match.group(1)
            else:
                parameters["quality"] = "high"
        
        return parameters
    
    def generate_operation_chain(self, operations: List[Dict]) -> List[Dict]:
        """
        Generate optimized operation chain from parsed operations
        
        Args:
            operations: List of parsed operations
            
        Returns:
            Optimized operation chain
        """
        # Sort operations by priority and dependencies
        operation_order = [
            "noise_reduction",  # Do noise reduction first
            "voice_activity_detection",
            "normalize",        # Then normalize
            "equalize",         # Then equalize
            "compress",         # Then compress
            "trim",            # Then trim
            "fade_in",         # Then fades
            "fade_out",
            "change_speed",    # Then speed/pitch changes
            "change_pitch",
            "add_reverb",      # Then effects
            "augment",
            "split",           # Then structural changes
            "merge",
            "convert_format"   # Convert format last
        ]
        
        # Sort operations by this order
        sorted_operations = []
        for op_name in operation_order:
            for op in operations:
                if op["operation"] == op_name:
                    sorted_operations.append(op)
        
        # Add any remaining operations
        for op in operations:
            if op not in sorted_operations:
                sorted_operations.append(op)
        
        return sorted_operations
    
    def create_processing_request(self, operations: List[Dict], audio_file: str = None) -> Dict[str, Any]:
        """
        Create a complete processing request from operations
        
        Args:
            operations: List of operations to perform
            audio_file: Path to audio file (optional)
            
        Returns:
            Complete processing request
        """
        request = {
            "request_id": f"audio_agent_{datetime.now().strftime('%Y%m%d_%H%M%S')}",
            "audio_file": audio_file,
            "operations": [],
            "priority": "normal",
            "description": "Generated by Audio Agent",
            "timestamp": datetime.now().isoformat(),
            "agent_version": "1.0.0"
        }
        
        # Convert operations to system format
        for op in operations:
            system_op = {
                "name": op["operation"],
                "parameters": op["parameters"]
            }
            request["operations"].append(system_op)
        
        return request
    
    def get_help_text(self) -> str:
        """Get help text for supported operations"""
        help_text = "🎵 WaveQ Audio Agent - Supported Operations:\n\n"
        
        for operation, info in self.supported_operations.items():
            help_text += f"🔧 {operation.upper()}\n"
            help_text += f"   Description: {info['description']}\n"
            help_text += f"   Aliases: {', '.join(info['aliases'])}\n"
            help_text += f"   Examples:\n"
            for example in info['examples']:
                help_text += f"     • {example}\n"
            help_text += "\n"
        
        return help_text

# Example usage
if __name__ == "__main__":
    agent = AudioAgent()
    
    # Test natural language parsing
    test_requests = [
        "cut from 30 seconds to 2 minutes",
        "normalize to -20 dB and add 2 second fade in",
        "speed up by 1.5x and boost the bass",
        "remove background noise and convert to MP3"
    ]
    
    print("🎵 Testing Audio Agent Library\n")
    
    for request in test_requests:
        print(f"Request: {request}")
        result = agent.parse_natural_language(request)
        print(f"Parsed: {json.dumps(result, indent=2)}")
        print("-" * 50)
    
    print("\n" + agent.get_help_text())<|MERGE_RESOLUTION|>--- conflicted
+++ resolved
@@ -324,7 +324,7 @@
             else:
                 parameters["duration"] = 1.0  # Default 1 second
 
-<<<<<<< HEAD
+
         elif operation == "voice_activity_detection":
             remove_phrases = [
                 "remove silence",
@@ -333,27 +333,7 @@
                 "silent parts",
             ]
             parameters["remove_silence"] = any(p in text for p in remove_phrases)
-=======
-        elif operation == "augment":
-            perc_match = re.search(self.patterns["percentage"], text)
-            if perc_match:
-                parameters["noise_level"] = float(perc_match.group(1)) / 100.0
-            else:
-                noise_match = re.search(r"noise(?: level)?\s*(\d+(?:\.\d+)?)", text)
-                if noise_match:
-                    parameters["noise_level"] = float(noise_match.group(1))
-                else:
-                    parameters["noise_level"] = 0.02
-
-            semitone_match = re.search(self.patterns["semitone"], text)
-            if semitone_match:
-                steps = int(semitone_match.group(1))
-                if "lower" in text or "down" in text:
-                    steps = -steps
-                parameters["pitch_shift"] = steps
-            else:
-                parameters["pitch_shift"] = 0
->>>>>>> 1c2bccf1
+
 
         elif operation == "convert_format":
             # Extract format and quality
