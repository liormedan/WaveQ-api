--- conflicted
+++ resolved
@@ -192,7 +192,7 @@
         processed.export(out_path, format="wav")
         return {"output_path": str(out_path)}
 
-<<<<<<< HEAD
+
     async def voice_activity_detection(self, file_path: str, params: Dict[str, Any]) -> Dict[str, Any]:
         """Detect voice activity or remove silent segments using WebRTC VAD"""
         aggressiveness = int(params.get("aggressiveness", 2))
@@ -239,20 +239,7 @@
             result["output_path"] = str(out_path)
 
         return result
-=======
-    async def augment_audio(self, file_path: str, params: Dict[str, Any]) -> Dict[str, Any]:
-        noise_level = params.get("noise_level", 0.02)
-        pitch_shift = params.get("pitch_shift", 0)
-        samples, sample_rate = librosa.load(file_path, sr=None)
-        augment = Compose([
-            AddGaussianNoise(min_amplitude=0.0, max_amplitude=noise_level, p=0.5),
-            PitchShift(min_semitones=pitch_shift, max_semitones=pitch_shift, p=0.5),
-        ])
-        augmented = augment(samples=samples, sample_rate=sample_rate)
-        out_path = self.processed_dir / f"augment_{Path(file_path).stem}.wav"
-        sf.write(out_path, augmented, sample_rate)
-        return {"output_path": str(out_path)}
->>>>>>> 1c2bccf1
+
 
     async def merge_audio_files(self, file_path: str, params: Dict[str, Any]) -> Dict[str, Any]:
         files = [file_path] + params.get("additional_files", [])
@@ -307,11 +294,9 @@
             "noise_reduction": self.noise_reduction,
             "equalize": self.equalize_audio,
             "compress": self.compress_audio,
-<<<<<<< HEAD
+
             "voice_activity_detection": self.voice_activity_detection,
-=======
-            "augment": self.augment_audio,
->>>>>>> 1c2bccf1
+
         }
         for op in operations:
             name = op.get("name")
@@ -348,11 +333,9 @@
             "noise_reduction": self.noise_reduction,
             "equalize": self.equalize_audio,
             "compress": self.compress_audio,
-<<<<<<< HEAD
+
             "voice_activity_detection": self.voice_activity_detection,
-=======
-            "augment": self.augment_audio,
->>>>>>> 1c2bccf1
+
             "merge": self.merge_audio_files,
             "split": self.split_audio,
             "convert": self.convert_format,
