--- conflicted
+++ resolved
@@ -456,7 +456,7 @@
             "original_duration": len(y) / sr,
             "new_duration": len(y_fast) / sr,
         }
-<<<<<<< HEAD
+
 
     async def change_pitch(
         self, audio_path: str, parameters: Dict[str, Any]
@@ -465,37 +465,11 @@
         pitch_steps = parameters.get("pitch_steps", 0)  # semitones
 
         y, sr = librosa.load(audio_path)
-=======
-    
-    async def change_pitch(self, audio_path: str, parameters: Dict[str, Any]) -> Dict[str, Any]:
-        """Change audio pitch with real pitch detection"""
-        pitch_steps = parameters.get("pitch_steps", 0)  # semitones
-
-        y, sr = librosa.load(audio_path)
-        if y.size == 0:
-            raise ValueError("Audio data is empty")
-
-        # Detect original pitch
-        try:
-            f0 = librosa.yin(
-                y,
-                fmin=librosa.note_to_hz("C2"),
-                fmax=librosa.note_to_hz("C7")
-            )
-            f0 = f0[~np.isnan(f0)]
-            if f0.size == 0:
-                raise ValueError("Insufficient pitch information in audio")
-            original_freq = float(np.median(f0))
-            original_pitch = librosa.midi_to_note(librosa.hz_to_midi(original_freq))
-        except Exception as e:
-            raise ValueError(f"Pitch analysis failed for original audio: {e}")
->>>>>>> 23aa801e
 
         # Change pitch using librosa
         y_pitch = librosa.effects.pitch_shift(y, sr=sr, n_steps=pitch_steps)
 
-<<<<<<< HEAD
-=======
+
         # Detect new pitch
         try:
             f0_new = librosa.yin(
@@ -511,22 +485,11 @@
         except Exception as e:
             raise ValueError(f"Pitch analysis failed after processing: {e}")
 
->>>>>>> 23aa801e
-        output_path = f"{audio_path}_pitch_{pitch_steps}.wav"
-        sf.write(output_path, y_pitch, sr)
-
-        return {
-            "output_path": output_path,
-            "pitch_steps": pitch_steps,
-<<<<<<< HEAD
+
+
             "original_pitch": "C4",  # This would need actual pitch detection
             "new_pitch": f"C{4 + pitch_steps}",
-=======
-            "original_pitch": original_pitch,
-            "new_pitch": new_pitch,
-            "original_frequency": original_freq,
-            "new_frequency": new_freq
->>>>>>> 23aa801e
+
         }
 
     async def add_reverb(
