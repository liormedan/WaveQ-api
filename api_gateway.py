from fastapi import FastAPI, HTTPException, Depends, Header, status
from fastapi.responses import JSONResponse, FileResponse
from fastapi.middleware.cors import CORSMiddleware
from pydantic import BaseModel
from typing import Dict, Any, List, Optional
import asyncio
import json
import os
import uuid
from datetime import datetime
import shutil
from pathlib import Path
<<<<<<< HEAD
from dotenv import load_dotenv
=======
from llm_service import parse_request as llm_parse_request
>>>>>>> 8ecb7aab
try:
    import redis.asyncio as redis
except ImportError:  # pragma: no cover - redis is optional
    redis = None

# Load environment variables
load_dotenv("config.env", override=True)

# Security configuration
API_KEY_REQUIRED = os.getenv("API_KEY_REQUIRED", "false").lower() == "true"
API_KEY_HEADER = os.getenv("API_KEY_HEADER", "X-API-Key")
API_KEY = os.getenv("API_KEY", "")


async def verify_api_key(api_key: str = Header(None, alias=API_KEY_HEADER)):
    if not API_KEY_REQUIRED:
        return
    if not api_key or api_key != API_KEY:
        raise HTTPException(
            status_code=status.HTTP_401_UNAUTHORIZED,
            detail="Invalid or missing API key",
        )


# MQTT client for communication with MCP server
import asyncio_mqtt as aiomqtt

app = FastAPI(
    title="WaveQ Audio API Gateway",
    description="API Gateway for Audio Processing MCP Server",
    version="1.0.0",
    dependencies=[Depends(verify_api_key)],
)

# CORS middleware
app.add_middleware(
    CORSMiddleware,
    allow_origins=["*"],
    allow_credentials=True,
    allow_methods=["*"],
    allow_headers=["*"],
)

# Configuration
MCP_MQTT_BROKER = os.getenv("MCP_MQTT_BROKER", "localhost")
MCP_MQTT_PORT = int(os.getenv("MCP_MQTT_PORT", "1883"))
UPLOAD_DIR = "uploads"
PROCESSED_DIR = "processed"
REDIS_URL = os.getenv("REDIS_URL", "redis://localhost:6379")

# Ensure directories exist
os.makedirs(UPLOAD_DIR, exist_ok=True)
os.makedirs(PROCESSED_DIR, exist_ok=True)

if redis:
    redis_client = redis.from_url(REDIS_URL, encoding="utf-8", decode_responses=True)
else:
    redis_client = None

# Request models
class AudioOperation(BaseModel):
    operation: str
    parameters: Dict[str, Any] = {}


class AudioEditRequest(BaseModel):
    file_path: str
    operations: List[AudioOperation]
    client_id: Optional[str] = None
    priority: Optional[str] = "normal"
    description: Optional[str] = ""


class AudioEditResponse(BaseModel):
    request_id: str
    status: str
    message: str
    timestamp: str
    estimated_completion: Optional[str] = None


class ProcessingStatus(BaseModel):
    request_id: str
    status: str
    message: str
    progress: Optional[float] = None
    result: Optional[Dict[str, Any]] = None
    timestamp: str


class ChatRequest(BaseModel):
    messages: List[Dict[str, Any]]
    client_id: Optional[str] = None


async def parse_request(payload: Dict[str, Any]) -> Dict[str, Any]:
    """Parse chat request payload using the LLM service.

    Extracts the latest message content and forwards it to the LLM parser.
    Returns the parsed command dictionary on success.
    Raises HTTPException on errors or malformed responses.
    """

    messages = payload.get("messages", [])
    if not messages:
        raise HTTPException(status_code=400, detail="No messages provided")

    text = messages[-1].get("content")
    if not text:
        raise HTTPException(status_code=400, detail="No message content")

    try:
        result = await asyncio.to_thread(llm_parse_request, text)
    except Exception as exc:
        raise HTTPException(status_code=503, detail=f"LLM service unavailable: {exc}") from exc

    if not isinstance(result, dict) or not result.get("success") or "data" not in result:
        error_msg = result.get("error") if isinstance(result, dict) else "Unknown error"
        raise HTTPException(status_code=502, detail=f"Invalid response from LLM: {error_msg}")

    return result["data"]

# MQTT Client for MCP communication
class MCPClient:
    def __init__(self):
        self.client = None
        self.client_id = f"api_gateway_{uuid.uuid4().hex[:8]}"
        self.connected = False
        self.status_task = None
    
    async def connect(self):
        """Connect to MQTT broker"""
        try:
            self.client = aiomqtt.Client(
                hostname=MCP_MQTT_BROKER,
                port=MCP_MQTT_PORT,
                identifier=self.client_id
            )
            await self.client.connect()
            self.connected = True
            # Subscribe to all status updates
            await self.client.subscribe("audio/status/#")
            # Start background listener for status messages
            self.status_task = asyncio.create_task(self.listen_status_updates())
            print(f"Connected to MQTT broker at {MCP_MQTT_BROKER}:{MCP_MQTT_PORT}")
        except Exception as e:
            print(f"Failed to connect to MQTT broker: {e}")
            self.connected = False
    
    async def disconnect(self):
        """Disconnect from MQTT broker"""
        if self.client and self.connected:
            if self.status_task:
                self.status_task.cancel()
            await self.client.disconnect()
            self.connected = False
    
    async def publish_request(self, request_id: str, payload: Dict[str, Any]):
        """Publish audio processing request to MCP server"""
        if not self.connected:
            await self.connect()
        
        if self.connected:
            # Publish to shared audio edit topic
            topic = "audio/edit"
            await self.client.publish(topic, json.dumps(payload))
            return True
        return False

    async def subscribe_to_status(self, request_id: str):
        """Subscribe to status updates for a specific request"""
        # Subscription handled globally in connect()
        if not self.connected:
            await self.connect()
        return self.connected

    async def listen_status_updates(self):
        """Background task to listen for status updates"""
        try:
            async with self.client.messages() as messages:
                async for message in messages:
                    topic = message.topic.value
                    if not topic.startswith("audio/status/"):
                        continue
                    try:
                        payload = json.loads(message.payload.decode())
                        request_id = payload.get("request_id")
                        if request_id and request_id in active_requests:
                            active_requests[request_id]["status"] = payload.get("status", "unknown")
                            active_requests[request_id]["last_update"] = payload
                    except Exception as e:
                        print(f"Error processing status message: {e}")
        except asyncio.CancelledError:
            pass

# Global MCP client
mcp_client = MCPClient()

# Request tracking
active_requests = {}


async def save_request(request_id: str, data: Dict[str, Any]):
    """Save request data to memory and Redis if available"""
    active_requests[request_id] = data
    if redis_client:
        try:
            await redis_client.set(f"request:{request_id}", json.dumps(data))
        except Exception as e:  # pragma: no cover - redis optional
            print(f"Redis save error: {e}")


async def get_request(request_id: str) -> Optional[Dict[str, Any]]:
    """Retrieve request data from Redis or memory"""
    if redis_client:
        try:
            stored = await redis_client.get(f"request:{request_id}")
            if stored:
                return json.loads(stored)
        except Exception as e:  # pragma: no cover
            print(f"Redis get error: {e}")
    return active_requests.get(request_id)


async def update_request(request_id: str, **fields):
    data = await get_request(request_id) or {}
    data.update(fields)
    await save_request(request_id, data)

@app.on_event("startup")
async def startup_event():
    """Initialize MCP client on startup"""
    await mcp_client.connect()

@app.on_event("shutdown")
async def shutdown_event():
    """Cleanup on shutdown"""
    await mcp_client.disconnect()

@app.post("/api/audio/edit", response_model=AudioEditResponse)
async def submit_audio_edit(request: AudioEditRequest):
    """Submit an audio editing request via JSON body"""
    try:
        request_id = str(uuid.uuid4())

        payload = {
            "request_id": request_id,
            "operations": [op.dict() for op in request.operations],
            "audio_path": request.file_path,
            "client_id": request.client_id,
            "priority": request.priority,
            "description": request.description,
            "timestamp": datetime.now().isoformat(),
        }

        request_info = {
            "status": "submitted",
            "file_path": request.file_path,
            "payload": payload,
            "submitted_at": datetime.now().isoformat(),
            "client_id": request.client_id,
        }

        await save_request(request_id, request_info)

        success = await mcp_client.publish_request(request_id, payload)
        if not success:
            raise HTTPException(status_code=500, detail="Failed to submit to MCP server")

        await mcp_client.subscribe_to_status(request_id)

        return AudioEditResponse(
            request_id=request_id,
            status="submitted",
            message="Audio edit request submitted successfully",
            timestamp=datetime.now().isoformat(),
            estimated_completion=None,
        )
    except Exception as e:
        raise HTTPException(status_code=500, detail=f"Error processing request: {str(e)}")


@app.post("/api/llm/chat")
async def llm_chat(request: ChatRequest):
    """Handle chat requests for LLM processing"""
    request_id = str(uuid.uuid4())
    payload = request.dict()
    await save_request(
        request_id,
        {
            "status": "submitted",
            "payload": payload,
            "submitted_at": datetime.now().isoformat(),
            "client_id": request.client_id,
        },
    )

    result = await parse_request(payload)
    await update_request(request_id, status="completed", result=result)

    return {"request_id": request_id, "response": result}

@app.get("/api/audio/status/{request_id}", response_model=ProcessingStatus)
async def get_processing_status(request_id: str):
    """Get the current status of an audio processing request"""
    request_info = await get_request(request_id)
    if not request_info:
        raise HTTPException(status_code=404, detail="Request not found")

    return ProcessingStatus(
        request_id=request_id,
        status=request_info.get("status", "unknown"),
        message=f"Request {request_info.get('status', 'unknown')}",
        progress=request_info.get("progress"),
        result=request_info.get("result"),
        timestamp=request_info.get("submitted_at", datetime.now().isoformat()),
    )

@app.get("/api/audio/requests")
async def list_requests(
    client_id: Optional[str] = None,
    status: Optional[str] = None,
    limit: int = 100
):
    """List all audio processing requests with optional filtering"""
    filtered_requests = []
    
    for req_id, req_info in active_requests.items():
        if client_id and req_info["client_id"] != client_id:
            continue
        if status and req_info["status"] != status:
            continue
        
        filtered_requests.append({
            "request_id": req_id,
            "status": req_info["status"],
            "client_id": req_info["client_id"],
            "submitted_at": req_info["submitted_at"],
            "file_path": req_info["file_path"]
        })
    
    # Sort by submission time (newest first)
    filtered_requests.sort(key=lambda x: x["submitted_at"], reverse=True)
    
    return {
        "requests": filtered_requests[:limit],
        "total": len(filtered_requests),
        "limit": limit
    }

@app.get("/api/audio/download/{request_id}")
async def download_processed_audio(request_id: str):
    """Download the processed audio file"""
    request_info = await get_request(request_id)
    if not request_info:
        raise HTTPException(status_code=404, detail="Request not found")
    
    if request_info["status"] != "completed":
        raise HTTPException(status_code=400, detail="Audio processing not completed")
    
    # Look for processed file
    original_file = Path(request_info["file_path"])
    processed_files = list(original_file.parent.glob(f"{original_file.stem}_*"))
    
    if not processed_files:
        raise HTTPException(status_code=404, detail="Processed file not found")
    
    # Return the most recent processed file
    latest_file = max(processed_files, key=lambda x: x.stat().st_mtime)
    
    return FileResponse(
        path=latest_file,
        filename=latest_file.name,
        media_type="audio/wav"
    )

@app.delete("/api/audio/requests/{request_id}")
async def cancel_request(request_id: str):
    """Cancel a pending audio processing request"""
    request_info = await get_request(request_id)
    if not request_info:
        raise HTTPException(status_code=404, detail="Request not found")

    if request_info.get("status") in ["completed", "failed", "cancelled"]:
        raise HTTPException(status_code=400, detail="Cannot cancel completed/failed request")

    await update_request(request_id, status="cancelled")

    if os.path.exists(request_info.get("file_path", "")):
        os.remove(request_info["file_path"])

    return {"message": "Request cancelled successfully", "request_id": request_id}

@app.get("/api/audio/operations")
async def get_supported_operations():
    """Get list of supported audio processing operations"""
    operations = {
        "trim": {
            "description": "Trim audio to specified start and end times",
            "parameters": {
                "start_time": {"type": "float", "description": "Start time in seconds", "default": 0},
                "end_time": {"type": "float", "description": "End time in seconds", "default": "end of file"}
            }
        },
        "normalize": {
            "description": "Normalize audio to target dB level",
            "parameters": {
                "target_db": {"type": "float", "description": "Target dB level", "default": -20}
            }
        },
        "fade_in": {
            "description": "Apply fade in effect",
            "parameters": {
                "fade_duration": {"type": "float", "description": "Fade duration in seconds", "default": 1.0}
            }
        },
        "fade_out": {
            "description": "Apply fade out effect",
            "parameters": {
                "fade_duration": {"type": "float", "description": "Fade duration in seconds", "default": 1.0}
            }
        },
        "change_speed": {
            "description": "Change audio playback speed",
            "parameters": {
                "speed_factor": {"type": "float", "description": "Speed multiplier", "default": 1.0}
            }
        },
        "change_pitch": {
            "description": "Change audio pitch",
            "parameters": {
                "pitch_steps": {"type": "float", "description": "Pitch change in semitones", "default": 0}
            }
        },
        "add_reverb": {
            "description": "Add reverb effect",
            "parameters": {
                "room_size": {"type": "float", "description": "Room size (0-1)", "default": 0.5},
                "damping": {"type": "float", "description": "Damping factor (0-1)", "default": 0.5}
            }
        },
        "noise_reduction": {
            "description": "Reduce noise in audio",
            "parameters": {
                "strength": {"type": "float", "description": "Noise reduction strength (0-1)", "default": 0.1}
            }
        },
        "equalize": {
            "description": "Apply 3-band equalization",
            "parameters": {
                "low_gain": {"type": "float", "description": "Low frequency gain", "default": 1.0},
                "mid_gain": {"type": "float", "description": "Mid frequency gain", "default": 1.0},
                "high_gain": {"type": "float", "description": "High frequency gain", "default": 1.0}
            }
        },
        "compress": {
            "description": "Apply dynamic range compression",
            "parameters": {
                "threshold": {"type": "float", "description": "Compression threshold in dB", "default": -20},
                "ratio": {"type": "float", "description": "Compression ratio", "default": 4.0},
                "attack": {"type": "float", "description": "Attack time in seconds", "default": 0.005},
                "release": {"type": "float", "description": "Release time in seconds", "default": 0.1}
            }
        },
        "merge": {
            "description": "Merge multiple audio files",
            "parameters": {
                "additional_files": {"type": "list", "description": "List of additional audio files to merge", "default": []}
            }
        },
        "split": {
            "description": "Split audio into segments",
            "parameters": {
                "segment_duration": {"type": "float", "description": "Duration of each segment in seconds", "default": 30}
            }
        },
        "convert_format": {
            "description": "Convert audio to different format",
            "parameters": {
                "target_format": {"type": "string", "description": "Target audio format", "default": "mp3"},
                "quality": {"type": "string", "description": "Audio quality", "default": "high", "options": ["low", "medium", "high"]}
            }
        }
    }
    
    return {
        "operations": operations,
        "total_operations": len(operations)
    }

@app.get("/api/health")
async def health_check():
    """Health check endpoint"""
    mcp_status = "connected" if mcp_client.connected else "disconnected"
    
    return {
        "status": "healthy",
        "timestamp": datetime.now().isoformat(),
        "mcp_server": mcp_status,
        "active_requests": len(active_requests)
    }

# Background task to monitor MCP server status
async def monitor_mcp_status():
    """Monitor MCP server connection status"""
    while True:
        try:
            if not mcp_client.connected:
                await mcp_client.connect()
            await asyncio.sleep(30)  # Check every 30 seconds
        except Exception as e:
            print(f"Error monitoring MCP status: {e}")
            await asyncio.sleep(60)  # Wait longer on error

# Start monitoring task
@app.on_event("startup")
async def start_monitoring():
    asyncio.create_task(monitor_mcp_status())

if __name__ == "__main__":
    import uvicorn
    uvicorn.run(app, host="127.0.0.1", port=8002)<|MERGE_RESOLUTION|>--- conflicted
+++ resolved
@@ -10,11 +10,9 @@
 from datetime import datetime
 import shutil
 from pathlib import Path
-<<<<<<< HEAD
+
 from dotenv import load_dotenv
-=======
-from llm_service import parse_request as llm_parse_request
->>>>>>> 8ecb7aab
+
 try:
     import redis.asyncio as redis
 except ImportError:  # pragma: no cover - redis is optional
