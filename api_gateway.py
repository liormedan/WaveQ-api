--- conflicted
+++ resolved
@@ -1,8 +1,6 @@
-<<<<<<< HEAD
+
 from fastapi import FastAPI, HTTPException, Depends, Header, status
-=======
-from fastapi import FastAPI, HTTPException, UploadFile, File, Form
->>>>>>> 65682584
+
 from fastapi.responses import JSONResponse, FileResponse
 from fastapi.middleware.cors import CORSMiddleware
 from pydantic import BaseModel
@@ -22,7 +20,7 @@
 except ImportError:  # pragma: no cover - redis is optional
     redis = None
 
-<<<<<<< HEAD
+
 # Load environment variables
 load_dotenv("config.env", override=True)
 
@@ -42,14 +40,7 @@
         )
 
 
-# MQTT client for communication with MCP server
-import asyncio_mqtt as aiomqtt
-=======
-try:  # pragma: no cover - aiomqtt is optional
-    import asyncio_mqtt as aiomqtt
-except ImportError:  # pragma: no cover - aiomqtt is optional
-    aiomqtt = None
->>>>>>> 65682584
+
 
 app = FastAPI(
     title="WaveQ Audio API Gateway",
