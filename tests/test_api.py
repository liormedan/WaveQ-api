import io
import pytest
from fastapi.testclient import TestClient
from unittest.mock import AsyncMock
import sys
import types

# Provide a minimal stub for asyncio_mqtt to avoid missing dependency
sys.modules.setdefault("asyncio_mqtt", types.ModuleType("asyncio_mqtt"))

import api_gateway


@pytest.fixture
def client(tmp_path, monkeypatch):
    # Redirect file storage to temporary directory
    monkeypatch.setattr(api_gateway, "UPLOAD_DIR", tmp_path)
    monkeypatch.setattr(api_gateway, "PROCESSED_DIR", tmp_path)
    # Mock MQTT interactions
    monkeypatch.setattr(api_gateway.mcp_client, "connect", AsyncMock())
    monkeypatch.setattr(api_gateway.mcp_client, "publish_request", AsyncMock(return_value=True))

    with TestClient(api_gateway.app) as c:
        yield c


def test_audio_edit_success(client):
    audio = io.BytesIO(b"test audio")
    response = client.post(
        "/api/audio/edit",
        data={
            "operation": "trim",
            "parameters": "{}",
            "client_id": "tester",
        },
        files={"audio_file": ("test.wav", audio, "audio/wav")},
    )
    assert response.status_code == 200
    body = response.json()
    assert body["status"] == "submitted"
    assert "request_id" in body


def test_audio_edit_invalid_operation(client):
    audio = io.BytesIO(b"test audio")
    response = client.post(
        "/api/audio/edit",
        data={"operation": "unknown", "parameters": "{}"},
        files={"audio_file": ("test.wav", audio, "audio/wav")},
    )
    assert response.status_code == 400


def test_audio_edit_bad_json(client):
    audio = io.BytesIO(b"test audio")
    response = client.post(
        "/api/audio/edit",
        data={"operation": "trim", "parameters": "{bad json}"},
        files={"audio_file": ("test.wav", audio, "audio/wav")},
    )
    assert response.status_code == 400


def test_llm_chat_success(client, monkeypatch):
    def fake_parse(text):
        return {"success": True, "data": {"operation": "trim", "parameters": {}}}

    monkeypatch.setattr(api_gateway, "llm_parse_request", fake_parse)
    payload = {"messages": [{"role": "user", "content": "trim the audio"}]}
    response = client.post("/api/llm/chat", json=payload)
    assert response.status_code == 200
    assert response.json()["response"] == {"operation": "trim", "parameters": {}}


def test_llm_chat_malformed_response(client, monkeypatch):
    def fake_parse(text):
        return {"success": False, "error": "bad"}

    monkeypatch.setattr(api_gateway, "llm_parse_request", fake_parse)
    payload = {"messages": [{"role": "user", "content": "trim"}]}
    response = client.post("/api/llm/chat", json=payload)
    assert response.status_code == 502


def test_llm_chat_unavailable(client, monkeypatch):
    def fake_parse(text):
        raise RuntimeError("down")

    monkeypatch.setattr(api_gateway, "llm_parse_request", fake_parse)
    payload = {"messages": [{"role": "user", "content": "trim"}]}
    response = client.post("/api/llm/chat", json=payload)
    assert response.status_code == 503


def test_chat_audio_success(client, monkeypatch):
    def fake_parse(text):
        return {"success": True, "data": {"operation": "trim", "parameters": {}}}

    monkeypatch.setattr(api_gateway, "llm_parse_request", fake_parse)
    audio = io.BytesIO(b"test audio")
    response = client.post(
        "/api/chat/audio",
        data={"message": "trim this audio"},
        files={"audio_file": ("test.wav", audio, "audio/wav")},
    )
    assert response.status_code == 200
    body = response.json()
    assert body["status"] == "submitted"
    assert "request_id" in body


def test_chat_audio_llm_error(client, monkeypatch):
    def fake_parse(text):
        return {"success": False, "error": "bad"}

    monkeypatch.setattr(api_gateway, "llm_parse_request", fake_parse)
    audio = io.BytesIO(b"test audio")
    response = client.post(
        "/api/chat/audio",
        data={"message": "trim"},
        files={"audio_file": ("test.wav", audio, "audio/wav")},
    )
    assert response.status_code == 502


<<<<<<< HEAD
def test_supported_operations_include_time_stretch(client):
    response = client.get("/api/audio/operations")
    assert response.status_code == 200
    ops = response.json()["operations"]
    assert "time_stretch_torch" in ops
=======
def test_run_code_success(client):
    payload = {"language": "python", "code": "print('hi')"}
    response = client.post("/api/run-code", json=payload)
    assert response.status_code == 200
    body = response.json()
    assert body["output"].strip() == "hi"
    assert body["errors"] == ""


def test_run_code_error(client):
    payload = {"language": "python", "code": "raise ValueError('bad')"}
    response = client.post("/api/run-code", json=payload)
    assert response.status_code == 200
    body = response.json()
    assert "ValueError" in body["errors"]


def test_run_code_invalid_language(client):
    payload = {"language": "javascript", "code": "console.log('hi')"}
    response = client.post("/api/run-code", json=payload)
    assert response.status_code == 400
>>>>>>> fb35e003
<|MERGE_RESOLUTION|>--- conflicted
+++ resolved
@@ -123,32 +123,9 @@
     assert response.status_code == 502
 
 
-<<<<<<< HEAD
+
 def test_supported_operations_include_time_stretch(client):
     response = client.get("/api/audio/operations")
     assert response.status_code == 200
     ops = response.json()["operations"]
     assert "time_stretch_torch" in ops
-=======
-def test_run_code_success(client):
-    payload = {"language": "python", "code": "print('hi')"}
-    response = client.post("/api/run-code", json=payload)
-    assert response.status_code == 200
-    body = response.json()
-    assert body["output"].strip() == "hi"
-    assert body["errors"] == ""
-
-
-def test_run_code_error(client):
-    payload = {"language": "python", "code": "raise ValueError('bad')"}
-    response = client.post("/api/run-code", json=payload)
-    assert response.status_code == 200
-    body = response.json()
-    assert "ValueError" in body["errors"]
-
-
-def test_run_code_invalid_language(client):
-    payload = {"language": "javascript", "code": "console.log('hi')"}
-    response = client.post("/api/run-code", json=payload)
-    assert response.status_code == 400
->>>>>>> fb35e003
