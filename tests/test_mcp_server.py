--- conflicted
+++ resolved
@@ -65,11 +65,9 @@
         ("noise_reduction", {"strength": 0.1}),
         ("equalize_audio", {"low_gain": 1.0, "mid_gain": 1.0, "high_gain": 1.0}),
         ("compress_audio", {"threshold": -20}),
-<<<<<<< HEAD
+
         ("voice_activity_detection", {"remove_silence": True}),
-=======
-        ("augment_audio", {"noise_level": 0.01, "pitch_shift": 1}),
->>>>>>> 1c2bccf1
+
     ],
 )
 def test_audio_operations(sample_wav, operation, params):
